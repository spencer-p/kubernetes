--- conflicted
+++ resolved
@@ -9,14 +9,7 @@
 
 
 
-<<<<<<< HEAD
-
-<!-- BEGIN MUNGE: IS_VERSIONED -->
-<!-- TAG IS_VERSIONED -->
-<!-- END MUNGE: IS_VERSIONED -->
-=======
 This file has moved to: http://kubernetes.github.io/docs/user-guide/security-context/
->>>>>>> 7e9256b3
 
 
 <!-- BEGIN MUNGE: GENERATED_ANALYTICS -->
